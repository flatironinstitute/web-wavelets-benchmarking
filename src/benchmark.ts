import { init, wavedec, waverec, type Wavelet } from "wasmlets";
import { loadPyodide } from "pyodide";
import * as fs from "fs/promises";
import * as path from "path";
import * as os from "os";
import DiscreteWavelets from "discrete-wavelets";

async function runBenchmarks() {
  // Initialize both libraries
  console.log("Initializing wasmlets...");
  const preWasmlets = performance.now();
  await init();
  const postWasmlets = performance.now();
  const wasmletsInitTime = postWasmlets - preWasmlets;
  console.log(`wasmlets initialized in ${wasmletsInitTime}ms`);

  console.log("Initializing Pyodide...");
  // all this does is heat up the cache, so we can measure the time it takes to load the packages
  // without internet speed affecting the results
  await loadPyodide().then((pyodide) =>
    pyodide.loadPackage(["numpy", "pywavelets"])
  );

  const prePyodide = performance.now();
  const pyodide = await loadPyodide({ packages: ["numpy", "pywavelets"] });
  const postPyodide = performance.now();
<<<<<<< HEAD
  const pyodideInitTime = postPyodide - prePyodide;
  console.log(`Pyodide and packages initialized in ${pyodideInitTime}ms`);
=======
  console.log(
    `Pyodide and packages initialized in ${postPyodide - prePyodide}ms`
  );
>>>>>>> 41039f43

  // Benchmark parameters
  const sizes = [1e5, 1e6];
  const wavelets: Wavelet[] = ["db2", "db4"];
  const targetDurationMs = 1000; // Run each benchmark for ~3 seconds

  console.log("Running benchmarks...");
  interface BenchmarkResult {
    size: number;
    wavelet: Wavelet;
    wasmlets: {
      timings: {
        wavedec: number;
        waverec: number;
      };
    };
    pywavelets: {
      timings: {
        wavedec: number;
        waverec: number;
      };
    };
    pywaveletsWithMarshalling: {
      timings: {
        wavedec: number;
        waverec: number;
      };
    };
    discreteWavelets: {
      timings: {
        wavedec: number;
        waverec?: number;
      };
    };
  }

  const results = {
    timestamp: new Date().toISOString(),
    systemInfo: {
      hostname: os.hostname(),
      os: process.platform,
      arch: process.arch,
      nodeVersion: process.version,
      wasmlets: "0.0.3",
      pyodide: pyodide.version,
      discreteWavelets: "5.0.1",
    },
    configuration: {
      wavelets,
      targetDurationMs,
    },
    info: `Timings are in milliseconds. 'wavedec' and 'waverec' are the average times taken to run the respective functions over ${targetDurationMs}ms.`,
    initializationTimings: {
      wasmlets: wasmletsInitTime,
      pyodide: pyodideInitTime,
    },
    benchmarks: [] as BenchmarkResult[],
  };

  for (const wavelet of wavelets) {
    for (const size of sizes) {
      // Generate test data
      const data = new Float64Array(size);
      for (let i = 0; i < size; i++) {
        data[i] = Math.sin(i / 10) + Math.random() * 0.1;
      }

      //////////////////////////////////////////////////////////////////////////
      // Wasmlets benchmark
      console.info(
        `Running wasmlets benchmarks for size ${size} and wavelet ${wavelet}`
      );
      const startDec = performance.now();
      let numDecTrials = 0;
      let coeffs: any;
      while (performance.now() - startDec < targetDurationMs) {
        coeffs = wavedec(data, wavelet, "sym");
        numDecTrials++;
      }
      const endDec = performance.now();
      const wasmletsDecAvg = (endDec - startDec) / numDecTrials;
      console.info(`wavedec: ${wasmletsDecAvg}ms (${numDecTrials} trials)`);

      const startRec = performance.now();
      let numRecTrials = 0;
      let x: any;
      while (performance.now() - startRec < targetDurationMs) {
        x = waverec(coeffs, wavelet, data.length);
        numRecTrials++;
      }
      const endRec = performance.now();
      const wasmletsRecAvg = (endRec - startRec) / numRecTrials;
      console.info(`wavedec: ${wasmletsDecAvg}ms (${numDecTrials} trials)`);
      console.info("");
      if (!arraysAreClose(data, x)) {
        throw new Error("Round trip failed");
      }

      //////////////////////////////////////////////////////////////////////////
      // Pywavelets benchmarks
      console.info(
        `Running pywavelets benchmarks for size ${size} and wavelet ${wavelet}`
      );

      pyodide.globals.set("input_data", data);

      const pyodideResult = await pyodide.runPythonAsync(`
import numpy as np
import pywt
import time
import json

# Convert the transferred array to numpy array
data = np.array(input_data.to_py())

target_duration = ${targetDurationMs / 1000}  # Convert to seconds

# Wavedec benchmark
start = time.time()
num_dec_trials = 0
while time.time() - start < target_duration:
    coeffs = pywt.wavedec(data, '${wavelet}')
    num_dec_trials += 1
end = time.time()
wavedec_time_elapsed = (end - start) * 1000
wavedec_avg_time = wavedec_time_elapsed / num_dec_trials

# Waverec benchmark
start = time.time()
num_rec_trials = 0
while time.time() - start < target_duration:
    x = pywt.waverec(coeffs, '${wavelet}')
    num_rec_trials += 1
end = time.time()
waverec_time_elapsed = (end - start) * 1000
waverec_avg_time = waverec_time_elapsed / num_rec_trials

json.dumps({
    'pywaveletsDecAvg': wavedec_avg_time,
    'pywaveletsRecAvg': waverec_avg_time,
    'numDecTrials': num_dec_trials,
    'numRecTrials': num_rec_trials
})
        `);
      const {
        pywaveletsDecAvg,
        pywaveletsRecAvg,
        numDecTrials: pyNumDecTrials,
        numRecTrials: pyNumRecTrials,
      } = JSON.parse(pyodideResult);
      console.info(
        `wavedec: ${pywaveletsDecAvg}ms (${pyNumDecTrials} trials)`
      );
      console.info(
        `waverec: ${pywaveletsRecAvg}ms (${pyNumRecTrials} trials)`
      );
      console.info("");

      //////////////////////////////////////////////////////////////////////////
      // Pywavelets-with-marshalling benchmarks
      console.info(
        `Running pywavelets-with-marshalling benchmarks for size ${size} and wavelet ${wavelet}`
      );
      const startPywaveletsWithMarshallingDec = performance.now();
      let numPywaveletsWithMarshallingDecTrials = 0;
      let pywaveletsWithMarshallingCoeffs: any;
      while (performance.now() - startPywaveletsWithMarshallingDec < targetDurationMs) {
        pywaveletsWithMarshallingCoeffs = await pywaveletsRoundTripDec(pyodide, data, wavelet);
        numPywaveletsWithMarshallingDecTrials++;
      }
      const endPywaveletsWithMarshallingDec = performance.now();
      const pywaveletsWithMarshallingDecAvg =
        (endPywaveletsWithMarshallingDec - startPywaveletsWithMarshallingDec) / numPywaveletsWithMarshallingDecTrials;
      console.info(
        `wavedec: ${pywaveletsWithMarshallingDecAvg}ms (${numPywaveletsWithMarshallingDecTrials} trials)`
      );

      const startPywaveletsWithMarshallingRec = performance.now();
      let numPywaveletsWithMarshallingRecTrials = 0;
      let pywaveletsWithMarshallingX: any;
      while (performance.now() - startPywaveletsWithMarshallingRec < targetDurationMs) {
        pywaveletsWithMarshallingX = await pywaveletsRoundTripRec(
          pyodide,
          pywaveletsWithMarshallingCoeffs,
          wavelet
        );
        numPywaveletsWithMarshallingRecTrials++;
      }
      const endPywaveletsWithMarshallingRec = performance.now();
      const pywaveletsWithMarshallingRecAvg =
        (endPywaveletsWithMarshallingRec - startPywaveletsWithMarshallingRec) / numPywaveletsWithMarshallingRecTrials;
      console.info(
        `waverec: ${pywaveletsWithMarshallingRecAvg}ms (${numPywaveletsWithMarshallingRecTrials} trials)`
      );
      console.info("");
      if (!arraysAreClose(pywaveletsWithMarshallingX, x)) {
        throw new Error("Round trip failed");
      }

      //////////////////////////////////////////////////////////////////////////
      // Discrete Wavelets benchmarks
      console.info(
        `Running discrete-wavelets benchmarks for size ${size} and wavelet ${wavelet}`
      );

      // Convert Float64Array to regular array for discrete-wavelets
      const regularArray = Array.from(data);

      const startDiscreteDec = performance.now();
      let numDiscreteDecTrials = 0;
      let discreteCoeffs: any;
      while (performance.now() - startDiscreteDec < targetDurationMs) {
        discreteCoeffs = (DiscreteWavelets as any).wavedec(
          regularArray,
          wavelet as any,
          "symmetric"
        );
        numDiscreteDecTrials++;
      }
      const endDiscreteDec = performance.now();
      const discreteDecAvg =
        (endDiscreteDec - startDiscreteDec) / numDiscreteDecTrials;
      console.info(
        `wavedec: ${discreteDecAvg}ms (${numDiscreteDecTrials} trials)`
      );

      // For some reason, discrete-wavelets waverec seems to hang
      // so disabling it
      /*
        const startDiscreteRec = performance.now();
        let numDiscreteRecTrials = 0;
        let discreteX;
        while (performance.now() - startDiscreteRec < targetDurationMs) {
            discreteX = (DiscreteWavelets as any).waverec(discreteCoeffs, wavelet as any);
            numDiscreteRecTrials++;
        }
        const endDiscreteRec = performance.now();
        const discreteRecAvg = (endDiscreteRec - startDiscreteRec) / numDiscreteRecTrials;
        */
      const numDiscreteRecTrials = 0;
      const discreteRecAvg = undefined;
      console.info(
        `waverec: ${discreteRecAvg} ms (${numDiscreteRecTrials} trials)`
      );
      console.info("");

      const wasmletResult: BenchmarkResult = {
        size,
        wavelet,
        wasmlets: {
          timings: {
            wavedec: wasmletsDecAvg,
            waverec: wasmletsRecAvg,
          },
        },
        pywavelets: {
          timings: {
            wavedec: pywaveletsDecAvg,
            waverec: pywaveletsRecAvg,
          },
        },
        pywaveletsWithMarshalling: {
          timings: {
            wavedec: pywaveletsWithMarshallingDecAvg,
            waverec: pywaveletsWithMarshallingRecAvg,
          },
        },
        discreteWavelets: {
          timings: {
            wavedec: discreteDecAvg,
            waverec: discreteRecAvg,
          },
        },
      };

      results.benchmarks.push(wasmletResult);
    }
  }

  // Save results
  const resultsJson = JSON.stringify(results, null, 2);
  console.log("\nResults:");
  console.log(resultsJson);

  // Save results
  const outputDir = "output";
  await fs.mkdir(outputDir, { recursive: true });
  const mainOutputPath = path.join(outputDir, "benchmark.json");
  await fs.writeFile(mainOutputPath, resultsJson);
  console.log(`\nResults saved to ${mainOutputPath}`);

  // If running in GitHub Actions, save archived copy
  if (process.env.GITHUB_ACTIONS) {
    const archiveDir = path.join("benchmark-results", "archive");
    await fs.mkdir(archiveDir, { recursive: true });
    const timestamp = new Date().toISOString().replace(/[:.]/g, "-");
    const archivePath = path.join(archiveDir, `benchmark-${timestamp}.json`);
    await fs.writeFile(archivePath, resultsJson);
    console.log(`Archived copy saved to ${archivePath}`);
  }
}

const pywaveletsRoundTripDec = async (
  pyodide: any,
  data: Float64Array,
  wavelet: Wavelet
) => {
  pyodide.globals.set("input_data", data);

  const pyodideResult = await pyodide.runPythonAsync(`
import numpy as np
import pywt

data = np.array(input_data.to_py())

coeffs = pywt.wavedec(data, '${wavelet}')
coeffs
        `);
  const coeffs = pyodideResult.toJs();
  pyodideResult.destroy();
  return coeffs;
};

const pywaveletsRoundTripRec = async (
  pyodide: any,
  coeffs: any,
  wavelet: Wavelet
) => {
  pyodide.globals.set("input_coeffs", coeffs);

  const pyodideResult = await pyodide.runPythonAsync(`
import numpy as np
import pywt
import pyodide

coeffs = [np.array(c) for c in input_coeffs.to_py()]

x = pywt.waverec(coeffs, '${wavelet}')
x
        `);
  const reconstruct = pyodideResult.toJs();
  pyodideResult.destroy();
  return reconstruct;
};

const arraysAreClose = (a: Float64Array, b: Float64Array) => {
  if (a.length !== b.length) {
    return false;
  }

  for (let i = 0; i < a.length; i++) {
    if (Math.abs(a[i] - b[i]) > 1e-6) {
      return false;
    }
  }

  return true;
};

// Run benchmarks
runBenchmarks().catch(console.error);<|MERGE_RESOLUTION|>--- conflicted
+++ resolved
@@ -24,14 +24,8 @@
   const prePyodide = performance.now();
   const pyodide = await loadPyodide({ packages: ["numpy", "pywavelets"] });
   const postPyodide = performance.now();
-<<<<<<< HEAD
   const pyodideInitTime = postPyodide - prePyodide;
   console.log(`Pyodide and packages initialized in ${pyodideInitTime}ms`);
-=======
-  console.log(
-    `Pyodide and packages initialized in ${postPyodide - prePyodide}ms`
-  );
->>>>>>> 41039f43
 
   // Benchmark parameters
   const sizes = [1e5, 1e6];
